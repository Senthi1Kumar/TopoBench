--- conflicted
+++ resolved
@@ -29,10 +29,5 @@
 
             assert keys == expected_keys
         
-<<<<<<< HEAD
-        for d, expected in zip(data, expected_data):
-            assert torch.equal(d, expected)
-=======
         for d, expected in zip(data, expected_data, strict=False):
             assert torch.equal(d, expected)
->>>>>>> fd4dfdd1
