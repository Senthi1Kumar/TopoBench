_target_: topobenchmarkx.io.load.loaders.GraphLoader

<<<<<<< HEAD
defaults:
  - transforms: ${get_default_transform:graph,${model}}
=======
# defaults:
#   - transforms/graph2cellcomplex: cell_cycles_lifting
#   - transforms/feature_liftings: base_lifting
>>>>>>> 88dc5091

# Data definition
parameters:
  data_domain: graph
  data_type: TUDataset
  data_name: NCI109
  data_dir: ${paths.data_dir}${dataset.parameters.data_domain}/${dataset.parameters.data_type}
  data_split_dir: ${paths.data_dir}/data_splits/${dataset.parameters.data_name}

  # Dataset parameters
  num_features: 38
  num_classes: 2
  task: classification
  task_level: graph
  data_seed: 0
  split_type: 'k-fold' # either k-fold or test
  k: 10 # for k-Fold Cross-Validation
  torch_geometric_dataset: True # whether to use torch_geometric or not

  # Dataloader parameters
  batch_size: 64 # We have an issue with allowing multiple graphs in a batch due to sparse incidences
  num_workers: 0
  pin_memory: False


<|MERGE_RESOLUTION|>--- conflicted
+++ resolved
@@ -1,13 +1,7 @@
 _target_: topobenchmarkx.io.load.loaders.GraphLoader
 
-<<<<<<< HEAD
 defaults:
   - transforms: ${get_default_transform:graph,${model}}
-=======
-# defaults:
-#   - transforms/graph2cellcomplex: cell_cycles_lifting
-#   - transforms/feature_liftings: base_lifting
->>>>>>> 88dc5091
 
 # Data definition
 parameters:
