{
 "cells": [
  {
   "cell_type": "code",
   "execution_count": 1,
   "metadata": {},
   "outputs": [
    {
     "name": "stderr",
     "output_type": "stream",
     "text": [
      "/Users/gbg141/Documents/TopoProjectX/TopoBenchmarkX/venv_topox/lib/python3.11/site-packages/hydra/experimental/initialize.py:43: UserWarning: hydra.experimental.initialize() is no longer experimental. Use hydra.initialize()\n",
      "  deprecation_warning(message=message)\n",
      "/Users/gbg141/Documents/TopoProjectX/TopoBenchmarkX/venv_topox/lib/python3.11/site-packages/hydra/experimental/initialize.py:45: UserWarning: \n",
      "The version_base parameter is not specified.\n",
      "Please specify a compatability version level, or None.\n",
      "Will assume defaults for version 1.1\n",
      "  self.delegate = real_initialize(\n",
      "/Users/gbg141/Documents/TopoProjectX/TopoBenchmarkX/venv_topox/lib/python3.11/site-packages/hydra/experimental/compose.py:25: UserWarning: hydra.experimental.compose() is no longer experimental. Use hydra.compose()\n",
      "  deprecation_warning(message=message)\n"
     ]
    }
   ],
   "source": [
    "import rootutils\n",
    "\n",
    "rootutils.setup_root(\"./\", indicator=\".project-root\", pythonpath=True)\n",
    "\n",
    "%load_ext autoreload\n",
    "%autoreload 2\n",
    "\n",
    "import torch\n",
    "import torch_geometric\n",
    "from topobenchmarkx.data.datasets import CustomDataset\n",
    "import hydra\n",
    "from hydra.experimental import initialize, compose\n",
    "\n",
    "initialize(config_path=\"../configs\", job_name=\"job\")\n",
    "config = compose(config_name=\"train.yaml\", return_hydra_config=True)"
   ]
  },
  {
   "cell_type": "markdown",
   "metadata": {},
   "source": [
    "# Load data"
   ]
  },
  {
   "cell_type": "code",
   "execution_count": 2,
   "metadata": {},
   "outputs": [
    {
     "name": "stderr",
     "output_type": "stream",
     "text": [
      "Downloading https://github.com/kimiyoung/planetoid/raw/master/data/ind.cora.x\n",
      "Downloading https://github.com/kimiyoung/planetoid/raw/master/data/ind.cora.tx\n",
      "Downloading https://github.com/kimiyoung/planetoid/raw/master/data/ind.cora.allx\n",
      "Downloading https://github.com/kimiyoung/planetoid/raw/master/data/ind.cora.y\n",
      "Downloading https://github.com/kimiyoung/planetoid/raw/master/data/ind.cora.ty\n",
      "Downloading https://github.com/kimiyoung/planetoid/raw/master/data/ind.cora.ally\n",
      "Downloading https://github.com/kimiyoung/planetoid/raw/master/data/ind.cora.graph\n",
      "Downloading https://github.com/kimiyoung/planetoid/raw/master/data/ind.cora.test.index\n",
      "Processing...\n",
      "Done!\n"
     ]
    }
   ],
   "source": [
    "from topobenchmarkx.data.load.loaders import GraphLoader\n",
    "\n",
    "data_loader = GraphLoader(config.dataset.parameters)\n",
    "data = data_loader.load()"
   ]
  },
  {
   "cell_type": "code",
   "execution_count": 3,
   "metadata": {},
   "outputs": [
    {
     "data": {
      "text/plain": [
       "Data(x=[2708, 1433], edge_index=[2, 10556], y=[2708], train_mask=[2708], val_mask=[2708], test_mask=[2708])"
      ]
     },
     "execution_count": 3,
     "metadata": {},
     "output_type": "execute_result"
    }
   ],
   "source": [
    "data[0]"
   ]
  },
  {
   "cell_type": "markdown",
   "metadata": {},
   "source": [
    "### Lifting"
   ]
  },
  {
   "cell_type": "code",
   "execution_count": 2,
   "metadata": {},
   "outputs": [],
   "source": [
    "# # Load data\n",
    "# from topobenchmarkx.data.load.loaders import HypergraphLoader\n",
    "\n",
    "# data_loader = HypergraphLoader(config)\n",
    "# data = data_loader.load()"
   ]
  },
  {
   "cell_type": "code",
   "execution_count": 3,
   "metadata": {},
   "outputs": [
    {
     "data": {
      "text/plain": [
       "dict_keys(['hydra', 'task_name', 'tags', 'train', 'test', 'ckpt_path', 'seed', 'dataset', 'transform', 'model', 'evaluator', 'callbacks', 'trainer', 'paths', 'extras'])"
      ]
     },
     "execution_count": 3,
     "metadata": {},
     "output_type": "execute_result"
    }
   ],
   "source": [
    "config.keys()"
   ]
  },
  {
   "cell_type": "code",
   "execution_count": 4,
   "metadata": {},
   "outputs": [
    {
     "data": {
      "text/plain": [
       "{'_target_': 'topobenchmarkx.data.transforms.lifting.DataLiftingTransform', 'lifting': 'CellCyclesLifting', 'k_value': 1, 'complex_dim': 2, 'max_triangles': 6, 'aggregation_method': 'sum'}"
      ]
     },
     "execution_count": 4,
     "metadata": {},
     "output_type": "execute_result"
    }
   ],
   "source": [
    "config[\"transform\"]"
   ]
  },
  {
   "cell_type": "code",
   "execution_count": 6,
   "metadata": {},
   "outputs": [],
   "source": [
    "lifting = hydra.utils.instantiate(config.transform)"
   ]
  },
  {
   "cell_type": "code",
   "execution_count": 7,
   "metadata": {},
   "outputs": [
    {
     "data": {
      "text/plain": [
       "DataLiftingTransform()"
      ]
     },
     "execution_count": 7,
     "metadata": {},
     "output_type": "execute_result"
    }
   ],
   "source": [
    "lifting"
   ]
  },
  {
   "cell_type": "code",
   "execution_count": 8,
   "metadata": {},
   "outputs": [],
   "source": [
    "data = torch_geometric.data.Data()\n",
    "data.x = torch.zeros([6, 1])\n",
    "data.edge_index = torch.tensor([[0, 0, 0, 1, 1, 1, 2, 4], [1, 2, 3, 2, 3, 4, 3, 5]])"
   ]
  },
  {
   "cell_type": "code",
   "execution_count": 8,
   "metadata": {},
   "outputs": [],
   "source": [
    "lifted_data = lifting(data)"
   ]
  },
  {
   "cell_type": "code",
   "execution_count": 9,
   "metadata": {},
   "outputs": [
    {
     "data": {
      "text/plain": [
       "Data(x=[6, 1], incidence_1=[6, 6], num_hyperedges=6, x_0=[6, 1], x_hyperedges=[6, 1])"
      ]
     },
     "execution_count": 9,
     "metadata": {},
     "output_type": "execute_result"
    }
   ],
   "source": [
    "lifted_data"
   ]
  },
  {
   "cell_type": "code",
<<<<<<< HEAD
   "execution_count": 9,
   "metadata": {},
   "outputs": [
    {
     "name": "stderr",
     "output_type": "stream",
     "text": [
      "/Users/gbg141/Documents/TopoProjectX/TopoBenchmarkX/venv_topox/lib/python3.11/site-packages/torch_geometric/data/dataset.py:234: UserWarning: The `pre_transform` argument differs from the one used in the pre-processed version of this dataset. If you want to make use of another pre-processing technique, pass `force_reload=True` explicitly to reload the dataset.\n",
      "  warnings.warn(\n"
     ]
    }
   ],
=======
   "execution_count": 10,
   "metadata": {},
   "outputs": [],
>>>>>>> c7455505
   "source": [
    "cora = torch_geometric.datasets.Planetoid(\n",
    "    root=\"../datasets/graph/\", name=\"Cora\", pre_transform=lifting\n",
    ")"
   ]
  },
  {
   "cell_type": "code",
<<<<<<< HEAD
   "execution_count": 10,
   "metadata": {},
   "outputs": [
    {
     "name": "stderr",
     "output_type": "stream",
     "text": [
      "/Users/gbg141/Documents/TopoProjectX/TopoBenchmarkX/venv_topox/lib/python3.11/site-packages/torch_geometric/data/in_memory_dataset.py:293: UserWarning: It is not recommended to directly access the internal storage format `data` of an 'InMemoryDataset'. If you are absolutely certain what you are doing, access the internal storage via `InMemoryDataset._data` instead to suppress this warning. Alternatively, you can access stacked individual attributes of every graph via `dataset.{attr_name}`.\n",
      "  warnings.warn(msg)\n"
     ]
    },
    {
     "data": {
      "text/plain": [
       "Data(x=[2708, 1433], num_cells_0=2708, num_cells_1=10556, num_cells_2=2648, incidence_1=[2708, 10556], incidence_2=[10556, 2648], laplacian_up_1=[10556, 10556], laplacian_up_2=[2648, 2648], laplacian_down_2=[10556, 10556], laplacian_down_1=[2708, 2708], x_0=[2708, 1433], x_1=[10556, 1433], x_2=[2648, 1433])"
      ]
     },
     "execution_count": 10,
     "metadata": {},
     "output_type": "execute_result"
    }
   ],
=======
   "execution_count": 11,
   "metadata": {},
   "outputs": [],
>>>>>>> c7455505
   "source": [
    "from topobenchmarkx.data.datasets import CustomDataset"
   ]
  },
  {
   "cell_type": "code",
   "execution_count": 14,
   "metadata": {},
   "outputs": [
    {
     "data": {
      "text/plain": [
       "Data(num_hyperedges=2708, x_0=[2708, 1433], incidence_1=[2708, 2708], x=[2708, 1433], x_hyperedges=[2708, 1433])"
      ]
     },
     "execution_count": 14,
     "metadata": {},
     "output_type": "execute_result"
    }
   ],
   "source": [
    "from torch.utils.data import DataLoader\n",
    "from torch_geometric.data import Data\n",
    "\n",
    "\n",
    "def collate_fn(batch):\n",
    "    \"\"\"\n",
    "    args:\n",
    "        batch - list of (tensor, label)\n",
    "\n",
    "    reutrn:\n",
    "        xs - a tensor of all examples in 'batch' after padding\n",
    "        ys - a LongTensor of all labels in batch\n",
    "    \"\"\"\n",
    "\n",
    "    for b in batch:\n",
    "        values, keys = b[0], b[1]\n",
    "        data = Data()\n",
    "        for key, value in zip(keys, values):\n",
    "            data[key] = value\n",
    "\n",
    "    return data\n",
    "\n",
    "\n",
    "d = DataLoader(dataset=CustomDataset([cora.data]), batch_size=1, collate_fn=collate_fn)\n",
    "next(iter(d))"
   ]
  },
  {
   "cell_type": "code",
   "execution_count": null,
   "metadata": {},
   "outputs": [],
   "source": []
  },
  {
   "cell_type": "code",
   "execution_count": 13,
   "metadata": {},
   "outputs": [
    {
     "ename": "NameError",
     "evalue": "name 'data_lst' is not defined",
     "output_type": "error",
     "traceback": [
      "\u001b[0;31m---------------------------------------------------------------------------\u001b[0m",
      "\u001b[0;31mNameError\u001b[0m                                 Traceback (most recent call last)",
      "\u001b[1;32m/TopoBenchmarkX/notebooks/data.ipynb Cell 17\u001b[0m line \u001b[0;36m1\n\u001b[0;32m----> <a href='vscode-notebook-cell://attached-container%2B7b22636f6e7461696e65724e616d65223a222f6e696674795f73686f636b6c6579227d@ssh-remote%2Blevtel2/TopoBenchmarkX/notebooks/data.ipynb#X20sdnNjb2RlLXJlbW90ZQ%3D%3D?line=0'>1</a>\u001b[0m databatch \u001b[39m=\u001b[39m torch_geometric\u001b[39m.\u001b[39mdata\u001b[39m.\u001b[39mBatch\u001b[39m.\u001b[39mfrom_data_list(data_lst)\n",
      "\u001b[0;31mNameError\u001b[0m: name 'data_lst' is not defined"
     ]
    }
   ],
   "source": [
    "databatch = torch_geometric.data.Batch.from_data_list(data_lst)"
   ]
  },
  {
   "cell_type": "code",
   "execution_count": 17,
   "metadata": {},
   "outputs": [
    {
     "data": {
      "text/plain": [
       "tensor([[   0,    1,    2,  ..., 2706, 2706, 2707],\n",
       "        [ 978,  736,  399,  ...,  362,  419,  921]])"
      ]
     },
     "execution_count": 17,
     "metadata": {},
     "output_type": "execute_result"
    }
   ],
   "source": [
    "databatch.edge_index[:, :4905]"
   ]
  },
  {
   "cell_type": "code",
   "execution_count": 18,
   "metadata": {},
   "outputs": [
    {
     "data": {
      "text/plain": [
       "tensor([[2708, 2709, 2710,  ..., 5414, 5414, 5415],\n",
       "        [3686, 3444, 3107,  ..., 3070, 3127, 3629]])"
      ]
     },
     "execution_count": 18,
     "metadata": {},
     "output_type": "execute_result"
    }
   ],
   "source": [
    "databatch.edge_index[:, 4905:]"
   ]
  },
  {
   "cell_type": "code",
   "execution_count": 8,
   "metadata": {},
   "outputs": [
    {
     "data": {
      "text/plain": [
       "AllSetTransformer(\n",
       "  (layers): ModuleList(\n",
       "    (0): AllSetTransformerLayer(\n",
       "      (vertex2edge): AllSetTransformerBlock(\n",
       "        (multihead_att): MultiHeadAttention()\n",
       "        (mlp): MLP(\n",
       "          (0): Linear(in_features=64, out_features=64, bias=False)\n",
       "          (1): Dropout(p=0.2, inplace=False)\n",
       "        )\n",
       "        (ln0): LayerNorm((64,), eps=1e-05, elementwise_affine=True)\n",
       "        (ln1): LayerNorm((64,), eps=1e-05, elementwise_affine=True)\n",
       "      )\n",
       "      (edge2vertex): AllSetTransformerBlock(\n",
       "        (multihead_att): MultiHeadAttention()\n",
       "        (mlp): MLP(\n",
       "          (0): Linear(in_features=64, out_features=64, bias=False)\n",
       "          (1): Dropout(p=0.2, inplace=False)\n",
       "        )\n",
       "        (ln0): LayerNorm((64,), eps=1e-05, elementwise_affine=True)\n",
       "        (ln1): LayerNorm((64,), eps=1e-05, elementwise_affine=True)\n",
       "      )\n",
       "    )\n",
       "  )\n",
       ")"
      ]
     },
     "execution_count": 8,
     "metadata": {},
     "output_type": "execute_result"
    }
   ],
   "source": [
    "databatch.edge_index = databatch.edge_index.to_sparse()\n",
    "databatch.edge_index"
   ]
  },
  {
   "cell_type": "code",
   "execution_count": null,
   "metadata": {},
   "outputs": [],
   "source": [
    "import torch\n",
    "from torch.utils.data import Dataset, DataLoader\n",
    "\n",
    "\n",
    "class TextDataset(Dataset):\n",
    "    def __init__(self, text_list, labels):\n",
    "        self.text_list = text_list\n",
    "        self.labels = labels\n",
    "\n",
    "    def __len__(self):\n",
    "        return len(self.text_list)\n",
    "\n",
    "    def __getitem__(self, idx):\n",
    "        text = self.text_list[idx]\n",
    "        label = self.labels[idx]\n",
    "\n",
    "        # You can perform any text preprocessing here if needed\n",
    "        # For example, tokenization, numerical encoding, etc.\n",
    "\n",
    "        return {\"text\": text, \"label\": label}\n",
    "\n",
    "\n",
    "# Example usage\n",
    "text_data = [\n",
    "    \"This is an example.\",\n",
    "    \"Another text sample.\",\n",
    "    \"PyTorch DataLoader with text.\",\n",
    "]\n",
    "labels = [0, 1, 0]  # Example labels\n",
    "\n",
    "# Create an instance of your custom dataset\n",
    "custom_dataset = TextDataset(text_data, labels)\n",
    "\n",
    "# Use DataLoader to load batches of data\n",
    "batch_size = 2\n",
    "data_loader = DataLoader(custom_dataset, batch_size=batch_size, shuffle=True)\n",
    "\n",
    "# Iterate through batches\n",
    "for batch in data_loader:\n",
    "    texts = batch[\"text\"]\n",
    "    labels = batch[\"label\"]\n",
    "\n",
    "    # Perform your training/validation/test operations here\n",
    "    print(\"Texts:\", texts)\n",
    "    print(\"Labels:\", labels)"
   ]
  },
  {
   "cell_type": "code",
   "execution_count": null,
   "metadata": {},
   "outputs": [],
   "source": []
  },
  {
   "cell_type": "code",
   "execution_count": null,
   "metadata": {},
   "outputs": [],
   "source": []
  },
  {
   "cell_type": "code",
   "execution_count": null,
   "metadata": {},
   "outputs": [],
   "source": [
    "data_lst[0].keys()"
   ]
  },
  {
   "cell_type": "code",
   "execution_count": null,
   "metadata": {},
   "outputs": [],
   "source": [
    "from torch.utils.data import DataLoader\n",
    "\n",
    "dataloader = DataLoader(dataset, batch_size=1, shuffle=True)\n",
    "next(iter(dataloader))"
   ]
  },
  {
   "cell_type": "code",
   "execution_count": null,
   "metadata": {},
   "outputs": [],
   "source": []
  },
  {
   "cell_type": "code",
   "execution_count": null,
   "metadata": {},
   "outputs": [],
   "source": [
    "from torch_geometric.loader import DataLoader\n",
    "\n",
    "dataloader = DataLoader(dataset, batch_size=1, shuffle=False)\n",
    "\n",
    "next(iter(dataloader))"
   ]
  },
  {
   "cell_type": "code",
   "execution_count": null,
   "metadata": {},
   "outputs": [],
   "source": [
    "config.data"
   ]
  },
  {
   "cell_type": "code",
   "execution_count": null,
   "metadata": {},
   "outputs": [],
   "source": []
  },
  {
   "cell_type": "markdown",
   "metadata": {},
   "source": [
    "### Loss"
   ]
  },
  {
   "cell_type": "code",
   "execution_count": null,
   "metadata": {},
   "outputs": [],
   "source": [
    "loss = hydra.utils.instantiate(config.model.loss)"
   ]
  },
  {
   "cell_type": "markdown",
   "metadata": {},
   "source": [
    "### Backbone"
   ]
  },
  {
   "cell_type": "code",
   "execution_count": null,
   "metadata": {},
   "outputs": [],
   "source": [
    "hydra.utils.instantiate(config.model.backbone)"
   ]
  },
  {
   "cell_type": "markdown",
   "metadata": {},
   "source": [
    "### ReadOut"
   ]
  },
  {
   "cell_type": "code",
   "execution_count": 5,
   "metadata": {},
   "outputs": [],
   "source": [
    "readout = hydra.utils.instantiate(config.model.readout)"
   ]
  },
  {
   "cell_type": "code",
   "execution_count": 6,
   "metadata": {},
   "outputs": [
    {
     "data": {
      "text/plain": [
       "<generator object Module.parameters at 0x19ca5db60>"
      ]
     },
     "execution_count": 6,
     "metadata": {},
     "output_type": "execute_result"
    }
   ],
   "source": [
    "readout.parameters()"
   ]
  },
  {
   "cell_type": "markdown",
   "metadata": {},
   "source": [
    "### Evaluator"
   ]
  },
  {
   "cell_type": "code",
   "execution_count": 5,
   "metadata": {},
   "outputs": [],
   "source": [
    "evaluator = hydra.utils.instantiate(config.evaluator)"
   ]
  },
  {
   "cell_type": "code",
   "execution_count": 8,
   "metadata": {},
   "outputs": [
    {
     "name": "stderr",
     "output_type": "stream",
     "text": [
      "/Users/gbg141/Documents/TopoProjectX/TopoBenchmarkX/venv_topox/lib/python3.11/site-packages/sklearn/metrics/_classification.py:1471: UndefinedMetricWarning: Precision is ill-defined and being set to 0.0 in labels with no predicted samples. Use `zero_division` parameter to control this behavior.\n",
      "  _warn_prf(average, modifier, msg_start, len(result))\n"
     ]
    },
    {
     "data": {
      "text/plain": [
       "{'labels': tensor([0, 1, 2, 1, 2, 2]),\n",
       " 'logits': tensor([[ 1, 11, 11],\n",
       "         [ 5, 11,  3],\n",
       "         [ 2,  3,  4],\n",
       "         [ 5, 16,  7],\n",
       "         [ 8,  9, 10],\n",
       "         [11, 12, 13]]),\n",
       " 'metrics': {'acc': 0.8333333333333334,\n",
       "  'pre_micro': 0.8333333333333334,\n",
       "  'pre_macro': 0.5555555555555555,\n",
       "  'rec_micro': 0.8333333333333334,\n",
       "  'rec_macro': 0.6666666666666666,\n",
       "  'f1_micro': 0.8333333333333334,\n",
       "  'f1_macro': 0.6}}"
      ]
     },
     "execution_count": 8,
     "metadata": {},
     "output_type": "execute_result"
    }
   ],
   "source": [
    "import torch\n",
    "\n",
    "d = {\n",
    "    \"labels\": torch.tensor([0, 1, 2, 1, 2, 2]),\n",
    "    \"logits\": torch.tensor(\n",
    "        [[1, 11, 11], [5, 11, 3], [2, 3, 4], [5, 16, 7], [8, 9, 10], [11, 12, 13]]\n",
    "    ),\n",
    "}\n",
    "\n",
    "\n",
    "evaluator.eval(d)"
   ]
  },
  {
   "cell_type": "code",
   "execution_count": 9,
   "metadata": {},
   "outputs": [
    {
     "data": {
      "text/plain": [
       "tensor([1, 1, 2, 1, 2, 2])"
      ]
     },
     "execution_count": 9,
     "metadata": {},
     "output_type": "execute_result"
    }
   ],
   "source": [
    "d[\"logits\"].argmax(dim=1)"
   ]
  },
  {
   "cell_type": "markdown",
   "metadata": {},
   "source": [
    "### Dataloader"
   ]
  },
  {
   "cell_type": "code",
   "execution_count": 10,
   "metadata": {},
   "outputs": [
    {
     "name": "stdout",
     "output_type": "stream",
     "text": [
      "Loading hypergraph dataset name: cora\n",
      "number of nodes:2708, feature dimension: 1433\n",
      "number of hyperedges: 1072\n",
      "Final num_hyperedges 1392\n",
      "Final num_nodes 2708\n",
      "Final num_class 7\n"
     ]
    },
    {
     "ename": "FileNotFoundError",
     "evalue": "[Errno 2] No such file or directory: '/Users/gbg141/Documents/TopoProjectX/TopoBenchmarkX/data//data_splits/cora/train_prop=0.5/split_0.npz'",
     "output_type": "error",
     "traceback": [
      "\u001b[0;31m---------------------------------------------------------------------------\u001b[0m",
      "\u001b[0;31mFileNotFoundError\u001b[0m                         Traceback (most recent call last)",
      "Cell \u001b[0;32mIn[10], line 6\u001b[0m\n\u001b[1;32m      3\u001b[0m \u001b[38;5;28;01mfrom\u001b[39;00m \u001b[38;5;21;01mtopobenchmarkx\u001b[39;00m\u001b[38;5;21;01m.\u001b[39;00m\u001b[38;5;21;01mdata\u001b[39;00m\u001b[38;5;21;01m.\u001b[39;00m\u001b[38;5;21;01mdataloader_fullbatch\u001b[39;00m \u001b[38;5;28;01mimport\u001b[39;00m FullBatchDataModule\n\u001b[1;32m      5\u001b[0m data_loader \u001b[38;5;241m=\u001b[39m HypergraphLoader(config)\n\u001b[0;32m----> 6\u001b[0m data \u001b[38;5;241m=\u001b[39m \u001b[43mdata_loader\u001b[49m\u001b[38;5;241;43m.\u001b[39;49m\u001b[43mload\u001b[49m\u001b[43m(\u001b[49m\u001b[43m)\u001b[49m\n\u001b[1;32m      7\u001b[0m dataloader \u001b[38;5;241m=\u001b[39m FullBatchDataModule(data\u001b[38;5;241m=\u001b[39mdata)\n",
      "File \u001b[0;32m~/Documents/TopoProjectX/TopoBenchmarkX/topobenchmarkx/data/load/loaders.py:17\u001b[0m, in \u001b[0;36mHypergraphLoader.load\u001b[0;34m(self)\u001b[0m\n\u001b[1;32m     13\u001b[0m \u001b[38;5;28;01mdef\u001b[39;00m \u001b[38;5;21mload\u001b[39m(\n\u001b[1;32m     14\u001b[0m     \u001b[38;5;28mself\u001b[39m,\n\u001b[1;32m     15\u001b[0m ):\n\u001b[1;32m     16\u001b[0m     data \u001b[38;5;241m=\u001b[39m load_hypergraph_pickle_dataset(\u001b[38;5;28mself\u001b[39m\u001b[38;5;241m.\u001b[39mcfg\u001b[38;5;241m.\u001b[39mdata)\n\u001b[0;32m---> 17\u001b[0m     data \u001b[38;5;241m=\u001b[39m \u001b[43mload_split\u001b[49m\u001b[43m(\u001b[49m\u001b[43mdata\u001b[49m\u001b[43m,\u001b[49m\u001b[43m \u001b[49m\u001b[38;5;28;43mself\u001b[39;49m\u001b[38;5;241;43m.\u001b[39;49m\u001b[43mcfg\u001b[49m\u001b[38;5;241;43m.\u001b[39;49m\u001b[43mdata\u001b[49m\u001b[43m)\u001b[49m\n\u001b[1;32m     19\u001b[0m     \u001b[38;5;66;03m# We need to add checks that:\u001b[39;00m\n\u001b[1;32m     20\u001b[0m     \u001b[38;5;66;03m# All nodes belong to some edge, in case some not, create selfedge\u001b[39;00m\n\u001b[1;32m     22\u001b[0m     \u001b[38;5;28;01mreturn\u001b[39;00m data\n",
      "File \u001b[0;32m~/Documents/TopoProjectX/TopoBenchmarkX/topobenchmarkx/data/utils.py:131\u001b[0m, in \u001b[0;36mload_split\u001b[0;34m(data, cfg)\u001b[0m\n\u001b[1;32m    129\u001b[0m data_dir \u001b[38;5;241m=\u001b[39m cfg[\u001b[38;5;124m\"\u001b[39m\u001b[38;5;124mdata_split_dir\u001b[39m\u001b[38;5;124m\"\u001b[39m]\n\u001b[1;32m    130\u001b[0m load_path \u001b[38;5;241m=\u001b[39m \u001b[38;5;124mf\u001b[39m\u001b[38;5;124m\"\u001b[39m\u001b[38;5;132;01m{\u001b[39;00mdata_dir\u001b[38;5;132;01m}\u001b[39;00m\u001b[38;5;124m/split_\u001b[39m\u001b[38;5;132;01m{\u001b[39;00mcfg[\u001b[38;5;124m'\u001b[39m\u001b[38;5;124mdata_seed\u001b[39m\u001b[38;5;124m'\u001b[39m]\u001b[38;5;132;01m}\u001b[39;00m\u001b[38;5;124m.npz\u001b[39m\u001b[38;5;124m\"\u001b[39m\n\u001b[0;32m--> 131\u001b[0m splits \u001b[38;5;241m=\u001b[39m \u001b[43mnp\u001b[49m\u001b[38;5;241;43m.\u001b[39;49m\u001b[43mload\u001b[49m\u001b[43m(\u001b[49m\u001b[43mload_path\u001b[49m\u001b[43m,\u001b[49m\u001b[43m \u001b[49m\u001b[43mallow_pickle\u001b[49m\u001b[38;5;241;43m=\u001b[39;49m\u001b[38;5;28;43;01mTrue\u001b[39;49;00m\u001b[43m)\u001b[49m\n\u001b[1;32m    132\u001b[0m data\u001b[38;5;241m.\u001b[39mtrain_mask \u001b[38;5;241m=\u001b[39m torch\u001b[38;5;241m.\u001b[39mfrom_numpy(splits[\u001b[38;5;124m\"\u001b[39m\u001b[38;5;124mtrain\u001b[39m\u001b[38;5;124m\"\u001b[39m])\n\u001b[1;32m    133\u001b[0m data\u001b[38;5;241m.\u001b[39mval_mask \u001b[38;5;241m=\u001b[39m torch\u001b[38;5;241m.\u001b[39mfrom_numpy(splits[\u001b[38;5;124m\"\u001b[39m\u001b[38;5;124mvalid\u001b[39m\u001b[38;5;124m\"\u001b[39m])\n",
      "File \u001b[0;32m~/Documents/TopoProjectX/TopoBenchmarkX/venv_topox/lib/python3.11/site-packages/numpy/lib/npyio.py:427\u001b[0m, in \u001b[0;36mload\u001b[0;34m(file, mmap_mode, allow_pickle, fix_imports, encoding, max_header_size)\u001b[0m\n\u001b[1;32m    425\u001b[0m     own_fid \u001b[38;5;241m=\u001b[39m \u001b[38;5;28;01mFalse\u001b[39;00m\n\u001b[1;32m    426\u001b[0m \u001b[38;5;28;01melse\u001b[39;00m:\n\u001b[0;32m--> 427\u001b[0m     fid \u001b[38;5;241m=\u001b[39m stack\u001b[38;5;241m.\u001b[39menter_context(\u001b[38;5;28;43mopen\u001b[39;49m\u001b[43m(\u001b[49m\u001b[43mos_fspath\u001b[49m\u001b[43m(\u001b[49m\u001b[43mfile\u001b[49m\u001b[43m)\u001b[49m\u001b[43m,\u001b[49m\u001b[43m \u001b[49m\u001b[38;5;124;43m\"\u001b[39;49m\u001b[38;5;124;43mrb\u001b[39;49m\u001b[38;5;124;43m\"\u001b[39;49m\u001b[43m)\u001b[49m)\n\u001b[1;32m    428\u001b[0m     own_fid \u001b[38;5;241m=\u001b[39m \u001b[38;5;28;01mTrue\u001b[39;00m\n\u001b[1;32m    430\u001b[0m \u001b[38;5;66;03m# Code to distinguish from NumPy binary files and pickles.\u001b[39;00m\n",
      "\u001b[0;31mFileNotFoundError\u001b[0m: [Errno 2] No such file or directory: '/Users/gbg141/Documents/TopoProjectX/TopoBenchmarkX/data//data_splits/cora/train_prop=0.5/split_0.npz'"
     ]
    }
   ],
   "source": [
    "# Load data\n",
    "from topobenchmarkx.data.load.loaders import HypergraphLoader\n",
    "from topobenchmarkx.data.dataloader_fullbatch import FullBatchDataModule\n",
    "\n",
    "data_loader = HypergraphLoader(config)\n",
    "data = data_loader.load()\n",
    "dataloader = FullBatchDataModule(data=data)"
   ]
  },
  {
   "cell_type": "code",
   "execution_count": null,
   "metadata": {},
   "outputs": [],
   "source": [
    "batch = next(iter(dataloader.train_dataloader()))"
   ]
  },
  {
   "cell_type": "code",
   "execution_count": null,
   "metadata": {},
   "outputs": [],
   "source": [
    "batch.x[batch.train_mask]"
   ]
  },
  {
   "cell_type": "code",
   "execution_count": null,
   "metadata": {},
   "outputs": [],
   "source": [
    "a = hydra.utils.instantiate(config.model)"
   ]
  },
  {
   "cell_type": "code",
   "execution_count": null,
   "metadata": {},
   "outputs": [],
   "source": [
    "a.hparams.backbone is a.backbone"
   ]
  },
  {
   "cell_type": "code",
   "execution_count": null,
   "metadata": {},
   "outputs": [],
   "source": [
    "id(a.hparams.backbone) == id(a.backbone)"
   ]
  },
  {
   "cell_type": "code",
   "execution_count": null,
   "metadata": {},
   "outputs": [],
   "source": [
    "b = a.backbone.__class__"
   ]
  },
  {
   "cell_type": "code",
   "execution_count": null,
   "metadata": {},
   "outputs": [],
   "source": [
    "b in []topomodelx.nn.hypergraph.unigcnii.UniGCNII"
   ]
  },
  {
   "cell_type": "code",
   "execution_count": null,
   "metadata": {},
   "outputs": [],
   "source": [
    "import topomodelx"
   ]
  },
  {
   "cell_type": "code",
   "execution_count": null,
   "metadata": {},
   "outputs": [],
   "source": []
  }
 ],
 "metadata": {
  "kernelspec": {
   "display_name": "Python 3 (ipykernel)",
   "language": "python",
   "name": "python3"
  },
  "language_info": {
   "codemirror_mode": {
    "name": "ipython",
    "version": 3
   },
   "file_extension": ".py",
   "mimetype": "text/x-python",
   "name": "python",
   "nbconvert_exporter": "python",
   "pygments_lexer": "ipython3",
   "version": "3.11.3"
  }
 },
 "nbformat": 4,
 "nbformat_minor": 4
}<|MERGE_RESOLUTION|>--- conflicted
+++ resolved
@@ -226,7 +226,6 @@
   },
   {
    "cell_type": "code",
-<<<<<<< HEAD
    "execution_count": 9,
    "metadata": {},
    "outputs": [
@@ -239,11 +238,6 @@
      ]
     }
    ],
-=======
-   "execution_count": 10,
-   "metadata": {},
-   "outputs": [],
->>>>>>> c7455505
    "source": [
     "cora = torch_geometric.datasets.Planetoid(\n",
     "    root=\"../datasets/graph/\", name=\"Cora\", pre_transform=lifting\n",
@@ -252,7 +246,6 @@
   },
   {
    "cell_type": "code",
-<<<<<<< HEAD
    "execution_count": 10,
    "metadata": {},
    "outputs": [
@@ -275,11 +268,15 @@
      "output_type": "execute_result"
     }
    ],
-=======
+   "source": [
+    "cora.data"
+   ]
+  },
+  {
+   "cell_type": "code",
    "execution_count": 11,
    "metadata": {},
    "outputs": [],
->>>>>>> c7455505
    "source": [
     "from topobenchmarkx.data.datasets import CustomDataset"
    ]
