import copy
from itertools import combinations

import numpy as np
import torch
import torch_geometric
from scipy.optimize import minimize

from topobenchmarkx.data.liftings.lifting import AbstractLifting


class HypergraphKHopLifting(torch_geometric.transforms.BaseTransform):
    def __init__(self, k=1):
        super().__init__()
        self.k = k
        self.added_fields = ["hyperedges"]

    def forward(self, data: torch_geometric.data.Data) -> dict:
        results = {}
        n_nodes = data.x.shape[0]
        incidence_1 = torch.zeros(n_nodes, n_nodes)
        edge_index = torch_geometric.utils.to_undirected(data.edge_index)
        for n in range(n_nodes):
            neighbors, _, _, _ = torch_geometric.utils.k_hop_subgraph(
                n, self.k, edge_index
            )
            incidence_1[n, neighbors] = 1
        incidence_1 = torch.Tensor(incidence_1).to_sparse_coo()
        results[self.added_fields[0]] = incidence_1
        return results


class HypergraphKNearestNeighborsLifting(torch_geometric.transforms.BaseTransform):
    def __init__(self, k=1):
        super().__init__()
        self.transform = torch_geometric.transforms.KNNGraph(k)
        self.added_fields = ["hyperedges"]

    def forward(self, data: torch_geometric.data.Data) -> dict:
        results = {}
        data_lifted = copy.copy(data)
        data_lifted.pos = data_lifted.x
        n_nodes = data.x.shape[0]
        incidence_1 = torch.zeros(n_nodes, n_nodes)
        data_lifted = self.transform(data_lifted)
        incidence_1[data_lifted.edge_index[0], data_lifted.edge_index[1]] = 1
        incidence_1 = torch.Tensor(incidence_1).to_sparse_coo()
        results[self.added_fields[0]] = incidence_1
        return results


class SimplicialNeighborhoodLifting(torch_geometric.transforms.BaseTransform):
    def __init__(self, complex_dim=2):
        super().__init__()
        self.complex_dim = complex_dim
        self.added_fields = []
        for i in range(1, complex_dim + 1):
            self.added_fields += [
                f"incidence_{i}",
                f"laplacian_down_{i}",
                f"laplacian_up_{i}",
            ]

    def forward(self, data: torch_geometric.data.Data) -> dict:
        results = {}
        n_nodes = data.x.shape[0]
        edge_index = torch_geometric.utils.to_undirected(data.edge_index)
        simplices = [set() for _ in range(self.complex_dim + 1)]
        for n in range(n_nodes):
            neighbors, _, _, _ = torch_geometric.utils.k_hop_subgraph(n, 1, edge_index)
            if n not in neighbors:
                neighbors.append(n)
            neighbors = neighbors.numpy()
            neighbors = set(neighbors)
            for i in range(self.complex_dim + 1):
                for c in combinations(neighbors, i + 1):
                    simplices[i].add(tuple(c))

        for i in range(self.complex_dim + 1):
            simplices[i] = list(simplices[i])
<<<<<<< HEAD
        incidences = [torch.zeros(len(simplices[i]), len(simplices[i+1])) for i in range(self.complex_dim)]
        laplacians_up = [torch.zeros(len(simplices[i]), len(simplices[i])) for i in range(self.complex_dim)]
        laplacians_down = [torch.zeros(len(simplices[i+1]), len(simplices[i+1])) for i in range(self.complex_dim)]
=======
            print(len(simplices[i]))
            print(simplices[i])
            print("-----------------------------")
        incidences = [
            torch.zeros(len(simplices[i]), len(simplices[i + 1]))
            for i in range(self.complex_dim)
        ]
        laplacians_up = [
            torch.zeros(len(simplices[i]), len(simplices[i]))
            for i in range(self.complex_dim)
        ]
        laplacians_down = [
            torch.zeros(len(simplices[i + 1]), len(simplices[i + 1]))
            for i in range(self.complex_dim)
        ]
>>>>>>> b2839c1d
        for i in range(self.complex_dim):
            for idx_i, s_i in enumerate(simplices[i]):
                for idx_i_1, s_i_1 in enumerate(simplices[i + 1]):
                    if all(e in s_i_1 for e in s_i):
                        incidences[i][idx_i][idx_i_1] = 1
            degree = torch.diag(torch.sum(incidences[i], dim=1))
            laplacians_up[i] = 2 * degree - torch.mm(
                incidences[i], torch.transpose(incidences[i], 1, 0)
            )
            degree = torch.diag(torch.sum(incidences[i], dim=0))
            laplacians_down[i] = 2 * degree - torch.mm(
                torch.transpose(incidences[i], 1, 0), incidences[i]
            )

        for i, field in enumerate(self.added_fields):
<<<<<<< HEAD
            if i%3==0:
                results[field] = incidences[int(i/3)]
            if i%3==1:
                results[field] = laplacians_up[int(i/3)]
            if i%3==2:
                results[field] = laplacians_down[int(i/3)]
        return results
    
=======
            if i % 3 == 0:
                results[field] = incidences[int(i / 3)]
            if i % 3 == 1:
                results[field] = laplacians_up[int(i / 3)]
            if i % 3 == 2:
                results[field] = laplacians_down[int(i / 3)]
        return results
>>>>>>> b2839c1d
<|MERGE_RESOLUTION|>--- conflicted
+++ resolved
@@ -78,27 +78,9 @@
 
         for i in range(self.complex_dim + 1):
             simplices[i] = list(simplices[i])
-<<<<<<< HEAD
         incidences = [torch.zeros(len(simplices[i]), len(simplices[i+1])) for i in range(self.complex_dim)]
         laplacians_up = [torch.zeros(len(simplices[i]), len(simplices[i])) for i in range(self.complex_dim)]
         laplacians_down = [torch.zeros(len(simplices[i+1]), len(simplices[i+1])) for i in range(self.complex_dim)]
-=======
-            print(len(simplices[i]))
-            print(simplices[i])
-            print("-----------------------------")
-        incidences = [
-            torch.zeros(len(simplices[i]), len(simplices[i + 1]))
-            for i in range(self.complex_dim)
-        ]
-        laplacians_up = [
-            torch.zeros(len(simplices[i]), len(simplices[i]))
-            for i in range(self.complex_dim)
-        ]
-        laplacians_down = [
-            torch.zeros(len(simplices[i + 1]), len(simplices[i + 1]))
-            for i in range(self.complex_dim)
-        ]
->>>>>>> b2839c1d
         for i in range(self.complex_dim):
             for idx_i, s_i in enumerate(simplices[i]):
                 for idx_i_1, s_i_1 in enumerate(simplices[i + 1]):
@@ -114,16 +96,6 @@
             )
 
         for i, field in enumerate(self.added_fields):
-<<<<<<< HEAD
-            if i%3==0:
-                results[field] = incidences[int(i/3)]
-            if i%3==1:
-                results[field] = laplacians_up[int(i/3)]
-            if i%3==2:
-                results[field] = laplacians_down[int(i/3)]
-        return results
-    
-=======
             if i % 3 == 0:
                 results[field] = incidences[int(i / 3)]
             if i % 3 == 1:
@@ -131,4 +103,4 @@
             if i % 3 == 2:
                 results[field] = laplacians_down[int(i / 3)]
         return results
->>>>>>> b2839c1d
+    
