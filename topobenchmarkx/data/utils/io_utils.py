--- conflicted
+++ resolved
@@ -128,11 +128,7 @@
         Dimension of the manifolds to load, required to make sanity checks.
     y_val : str, optional
         The triangulation information to use as label. Can be one of ['betti_numbers', 'torsion_coefficients',
-<<<<<<< HEAD
-        'name', 'genus', 'orientable'] (default: "betti_numbers").
-=======
         'name', 'genus', 'orientable'] (default: "orientable").
->>>>>>> 4d8d8a17
 
     Returns
     -------
@@ -151,11 +147,8 @@
         ]
     elif dim == 3:
         assert y_val in ["betti_numbers", "torsion_coefficients", "name"]
-<<<<<<< HEAD
-=======
     else:
         raise ValueError("Invalid dimension. Only 2 and 3 are supported.")
->>>>>>> 4d8d8a17
 
     TORSION_COEF_NAMES = ["", "Z_2"]
     HOMEO_NAMES = [
@@ -186,26 +179,12 @@
         y_value = manifold[y_val]
 
         if y_val == "betti_numbers":
-<<<<<<< HEAD
-            y = torch.tensor(y_value, dtype=torch.long).squeeze()
-=======
             y = torch.tensor(y_value, dtype=torch.long).unsqueeze(dim=0)
->>>>>>> 4d8d8a17
         elif y_val == "genus":
             y = torch.tensor([y_value], dtype=torch.long).squeeze()
         elif y_val == "torsion_coefficients":
             y = torch.tensor(
                 [TORSION_COEF_NAME_TO_IDX[coef] for coef in y_value],
-<<<<<<< HEAD
-                dtype=torch.float,
-            ).squeeze()
-        elif y_val == "name":
-            y = torch.tensor(
-                [HOMEO_NAME_TO_IDX[y_value]], dtype=torch.long
-            ).squeeze()
-        elif y_val == "orientable":
-            y = torch.tensor([y_value], dtype=torch.bool).squeeze()
-=======
                 dtype=torch.long,
             ).unsqueeze(dim=0)
         elif y_val == "name":
@@ -214,7 +193,6 @@
             ).unsqueeze(0)
         elif y_val == "orientable":
             y = torch.tensor([y_value], dtype=torch.long).squeeze()
->>>>>>> 4d8d8a17
         else:
             raise ValueError(f"Invalid y_val: {y_val}")
 
