--- conflicted
+++ resolved
@@ -437,10 +437,6 @@
 
             np.savez(split_path, **split_idx)
 
-<<<<<<< HEAD
-
-=======
->>>>>>> 8163ec3d
     split_path = os.path.join(split_dir, f"{fold}.npz")
     split_idx = np.load(split_path)
     return split_idx
