# import copy
import json
import os

import hydra
import numpy as np
import toponetx.datasets.graph as graph
import torch
import torch_geometric
from omegaconf import DictConfig

from topobenchmarkx.data.datasets import CustomDataset
from topobenchmarkx.io.load.loader import AbstractLoader
from topobenchmarkx.io.load.preprocessor import Preprocessor
from topobenchmarkx.io.load.utils import (
    load_cell_complex_dataset,
    load_graph_level_split,
    load_hypergraph_pickle_dataset,
    load_node_level_split,
    load_simplicial_dataset,
    load_split,
)


class CellComplexLoader(AbstractLoader):
    def __init__(self, parameters: DictConfig):
        super().__init__(parameters)
        self.parameters = parameters

    def load(
        self,
    ):
        data = load_cell_complex_dataset(self.parameters)
        dataset = CustomDataset([data])
        return dataset


class SimplicialLoader(AbstractLoader):
    def __init__(self, parameters: DictConfig):
        super().__init__(parameters)
        self.parameters = parameters

    def load(
        self,
    ):
        data = load_simplicial_dataset(self.parameters)
        dataset = CustomDataset([data])
        return dataset


class HypergraphLoader(AbstractLoader):
    def __init__(self, parameters: DictConfig, transforms=None):
        super().__init__(parameters)
        self.parameters = parameters
        self.transforms_config = transforms

    def load(
        self,
    ):
        data = load_hypergraph_pickle_dataset(self.parameters)
        data = load_split(data, self.parameters)
        dataset = CustomDataset([data])

        # pre_transforms_dict = hydra.utils.instantiate(self.transforms_config)

        # pre_transforms_dict = hydra.utils.instantiate(self.transforms_config)
        # pre_transforms = torch_geometric.transforms.Compose(
        #     list(pre_transforms_dict.values())
        # )
        # repo_name = "_".join(list(self.transforms_config.keys()))
        # transform_parameters = {
        #     transform_name: transform.parameters
        #     for transform_name, transform in pre_transforms_dict.items()
        # }
        # # Prepare the data directory name
        # params_hash = make_hash(transform_parameters)
        # data_dir = os.path.join(
        #     os.path.join(
        #         os.path.join(self.parameters["data_dir"], self.parameters["data_name"]),
        #         repo_name,
        #     ),
        #     f"{params_hash}",
        # )

        # if pre_transforms is not None:
        #     dataset = PreprocessedDataset(data_dir, dataset, pre_transforms)
        # We need to add checks that:
        # All nodes belong to some edge, in case some not, create selfedge

        return dataset


class GraphLoader(AbstractLoader):
    def __init__(self, parameters: DictConfig, transforms=None):
        super().__init__(parameters)
        self.parameters = parameters
        # Still not instantiated
        self.transforms_config = transforms

    def load(self):
        data_dir = os.path.join(
            self.parameters["data_dir"], self.parameters["data_name"]
        )
        if (
            self.parameters.data_name.lower() in ["cora", "citeseer", "pubmed"]
            and self.parameters.data_type == "cocitation"
        ):
            dataset = torch_geometric.datasets.Planetoid(
                root=self.parameters["data_dir"],
                name=self.parameters["data_name"],
            )
            if self.transforms_config is not None:
                dataset = Preprocessor(data_dir, dataset, self.transforms_config)
<<<<<<< HEAD
            dataset = load_graph_cocitation_split(dataset, self.parameters)

        elif self.parameters.data_name in [
            "MUTAG",
            "ENZYMES",
            "PROTEINS",
            "COLLAB",
            "IMDB-BINARY",
            "IMDB-MULTI",
            "REDDIT-BINARY",
        ]:
=======
            dataset = load_node_level_split(data_dir, dataset, self.parameters)

        elif self.parameters.data_name in ["MUTAG", "ENZYMES", "PROTEINS", "COLLAB"]:
>>>>>>> 4ecf9020
            dataset = torch_geometric.datasets.TUDataset(
                root=self.parameters["data_dir"],
                name=self.parameters["data_name"],
                use_node_attr=False,
            )
            if self.transforms_config is not None:
                dataset = Preprocessor(data_dir, dataset, self.transforms_config)
<<<<<<< HEAD
            dataset = load_graph_tudataset_split(dataset, self.parameters)
=======
            dataset = load_graph_level_split(data_dir, dataset, self.parameters)
>>>>>>> 4ecf9020

        else:
            raise NotImplementedError(
                f"Dataset {self.parameters.data_name} not implemented"
            )

        return dataset<|MERGE_RESOLUTION|>--- conflicted
+++ resolved
@@ -14,6 +14,7 @@
 from topobenchmarkx.io.load.preprocessor import Preprocessor
 from topobenchmarkx.io.load.utils import (
     load_cell_complex_dataset,
+    load_graph_cocitation_split,
     load_graph_level_split,
     load_hypergraph_pickle_dataset,
     load_node_level_split,
@@ -111,7 +112,7 @@
             )
             if self.transforms_config is not None:
                 dataset = Preprocessor(data_dir, dataset, self.transforms_config)
-<<<<<<< HEAD
+
             dataset = load_graph_cocitation_split(dataset, self.parameters)
 
         elif self.parameters.data_name in [
@@ -123,11 +124,6 @@
             "IMDB-MULTI",
             "REDDIT-BINARY",
         ]:
-=======
-            dataset = load_node_level_split(data_dir, dataset, self.parameters)
-
-        elif self.parameters.data_name in ["MUTAG", "ENZYMES", "PROTEINS", "COLLAB"]:
->>>>>>> 4ecf9020
             dataset = torch_geometric.datasets.TUDataset(
                 root=self.parameters["data_dir"],
                 name=self.parameters["data_name"],
@@ -135,11 +131,7 @@
             )
             if self.transforms_config is not None:
                 dataset = Preprocessor(data_dir, dataset, self.transforms_config)
-<<<<<<< HEAD
             dataset = load_graph_tudataset_split(dataset, self.parameters)
-=======
-            dataset = load_graph_level_split(data_dir, dataset, self.parameters)
->>>>>>> 4ecf9020
 
         else:
             raise NotImplementedError(
