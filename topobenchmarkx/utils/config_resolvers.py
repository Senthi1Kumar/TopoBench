"""Configuration resolvers for the topobenchmarkx package."""

import os

import omegaconf


def get_default_transform(dataset, model):
    r"""Get default transform for a given data domain and model.

    Parameters
    ----------
    dataset : str
        Dataset name. Should be in the format "data_domain/name".
    model : str
        Model name. Should be in the format "model_domain/name".

    Returns
    -------
    str
        Default transform.
    """
    data_domain, dataset = dataset.split("/")
    model_domain = model.split("/")[0]
    # Check if there is a default transform for the dataset at ./configs/transforms/dataset_defaults/
    # If not, use the default lifting transform for the dataset to be compatible with the model
<<<<<<< HEAD
    datasets_with_defaults = [
        f.split(".")[0]
        for f in os.listdir("./configs/transforms/dataset_defaults/")
    ]
=======
    base_dir = os.path.dirname(
        os.path.dirname(os.path.dirname(os.path.abspath(__file__)))
    )
    configs_dir = os.path.join(
        base_dir, "configs", "transforms", "dataset_defaults"
    )
    datasets_with_defaults = [f.split(".")[0] for f in os.listdir(configs_dir)]
>>>>>>> 4d8d8a17
    if dataset in datasets_with_defaults:
        return f"dataset_defaults/{dataset}"
    else:
        if data_domain == model_domain:
            return "no_transform"
        else:
            return f"liftings/{data_domain}2{model_domain}_default"


def get_required_lifting(data_domain, model):
    r"""Get required transform for a given data domain and model.

    Parameters
    ----------
    data_domain : str
        Dataset domain.
    model : str
        Model name. Should be in the format "model_domain/name".

    Returns
    -------
    str
        Required transform.
    """
    data_domain = data_domain
    model_domain = model.split("/")[0]
    if data_domain == model_domain:
        return "no_lifting"
    else:
        return f"{data_domain}2{model_domain}_default"


def get_monitor_metric(task, metric):
    r"""Get monitor metric for a given task.

    Parameters
    ----------
    task : str
        Task, either "classification" or "regression".
    metric : str
        Name of the metric function.

    Returns
    -------
    str
        Monitor metric.

    Raises
    ------
    ValueError
        If the task is invalid.
    """
    if task == "classification" or task == "regression":
        return f"val/{metric}"
    else:
        raise ValueError(f"Invalid task {task}")


def get_monitor_mode(task):
    r"""Get monitor mode for a given task.

    Parameters
    ----------
    task : str
        Task, either "classification" or "regression".

    Returns
    -------
    str
        Monitor mode, either "max" or "min".

    Raises
    ------
    ValueError
        If the task is invalid.
    """
    if task == "classification":
        return "max"
    elif task == "regression":
        return "min"
    else:
        raise ValueError(f"Invalid task {task}")


def infer_in_channels(dataset, transforms):
    r"""Infer the number of input channels for a given dataset.

    Parameters
    ----------
    dataset : DictConfig
        Configuration parameters for the dataset.
    transforms : DictConfig
        Configuration parameters for the transforms.

    Returns
    -------
    list
        List with dimensions of the input channels.
    """

    def find_complex_lifting(transforms):
        r"""Find if there is a complex lifting in the complex_transforms.

        Parameters
        ----------
        transforms : List[str]
            List of transforms.

        Returns
        -------
        bool
            True if there is a complex lifting, False otherwise.
        str
            Name of the complex lifting, if it exists.
        """
        if transforms is None:
            return False, None
        complex_transforms = [
            "graph2cell_lifting",
            "graph2simplicial_lifting",
            "graph2combinatorial_lifting",
            "graph2hypergraph_lifting",
            "pointcloud2graph_lifting",
            "pointcloud2simplicial_lifting",
            "pointcloud2combinatorial_lifting",
            "pointcloud2hypergraph_lifting",
            "pointcloud2cell_lifting",
        ]
        for t in complex_transforms:
            if t in transforms:
                return True, t
        return False, None

    def check_for_type_feature_lifting(transforms, lifting):
        r"""Check the type of feature lifting in the dataset.

        Parameters
        ----------
        transforms : DictConfig
            Configuration parameters for the transforms.
        lifting : str
            Name of the complex lifting.

        Returns
        -------
        str
            Type of feature lifting.
        """
        lifting_params_keys = transforms[lifting].keys()
        if "feature_lifting" in lifting_params_keys:
            feature_lifting = transforms[lifting]["feature_lifting"]
        else:
            feature_lifting = "ProjectionSum"

        return feature_lifting

    there_is_complex_lifting, lifting = find_complex_lifting(transforms)
    if there_is_complex_lifting:
        # Get type of feature lifting
        feature_lifting = check_for_type_feature_lifting(transforms, lifting)

        if isinstance(dataset.parameters.num_features, int):
            # Case when the dataset has no edge attributes
            if feature_lifting == "Concatenation":
                return_value = [dataset.parameters.num_features]
                for i in range(2, transforms[lifting].complex_dim + 1):
                    return_value += [int(return_value[-1]) * i]

                return return_value

            else:
                # ProjectionSum feature lifting by default
                return [dataset.parameters.num_features] * transforms[
                    lifting
                ].complex_dim
        else:
            # Case when the dataset has edge attributes
            if not transforms[lifting].preserve_edge_attr:
                if feature_lifting == "Concatenation":
                    return_value = [dataset.parameters.num_features[0]]
                    for i in range(2, transforms[lifting].complex_dim + 1):
                        return_value += [int(return_value[-1]) * i]

                    return return_value

                else:
                    # ProjectionSum feature lifting by default
                    return [dataset.parameters.num_features[0]] * transforms[
                        lifting
                    ].complex_dim

            else:
                return list(dataset.parameters.num_features) + [
                    dataset.parameters.num_features[1]
                ] * (
                    transforms[lifting].complex_dim
                    - len(dataset.parameters.num_features)
                )

    # Case when there is no lifting
    elif not there_is_complex_lifting:
        # Check if dataset and model are from the same domain and data_domain is higher-order

        if (
            dataset.loader.parameters.get("model_domain", "graph")
            == dataset.loader.parameters.data_domain
            and dataset.loader.parameters.data_domain
            in ["simplicial", "cell", "combinatorial", "hypergraph"]
        ):
            if isinstance(
                dataset.parameters.num_features,
                omegaconf.listconfig.ListConfig,
            ):
                return list(dataset.parameters.num_features)
            else:
                raise ValueError(
                    "The dataset and model are from the same domain but the data_domain is not higher-order."
                )

        elif isinstance(dataset.parameters.num_features, int):
            return [dataset.parameters.num_features]

        else:
            return [dataset.parameters.num_features[0]]

    else:
        raise ValueError(
            "There is a problem with the complex lifting. Please check the configuration file."
        )


def infere_num_cell_dimensions(selected_dimensions, in_channels):
    r"""Infer the length of a list.

    Parameters
    ----------
    selected_dimensions : list
        List of selected dimensions. If not None it will be used to infer the length.
    in_channels : list
        List of input channels. If selected_dimensions is None, this list will be used to infer the length.

    Returns
    -------
    int
        Length of the input list.
    """
    if selected_dimensions is not None:
        return len(selected_dimensions)
    else:
        return len(in_channels)


def get_default_metrics(task):
    r"""Get default metrics for a given task.

    Parameters
    ----------
    task : str
        Task, either "classification" or "regression".

    Returns
    -------
    list
        List of default metrics.

    Raises
    ------
    ValueError
        If the task is invalid.
    """
    if "classification" in task:
        return ["accuracy", "precision", "recall", "auroc"]
    elif "regression" in task:
        return ["mse", "mae"]
    else:
        raise ValueError(f"Invalid task {task}")<|MERGE_RESOLUTION|>--- conflicted
+++ resolved
@@ -24,12 +24,6 @@
     model_domain = model.split("/")[0]
     # Check if there is a default transform for the dataset at ./configs/transforms/dataset_defaults/
     # If not, use the default lifting transform for the dataset to be compatible with the model
-<<<<<<< HEAD
-    datasets_with_defaults = [
-        f.split(".")[0]
-        for f in os.listdir("./configs/transforms/dataset_defaults/")
-    ]
-=======
     base_dir = os.path.dirname(
         os.path.dirname(os.path.dirname(os.path.abspath(__file__)))
     )
@@ -37,7 +31,6 @@
         base_dir, "configs", "transforms", "dataset_defaults"
     )
     datasets_with_defaults = [f.split(".")[0] for f in os.listdir(configs_dir)]
->>>>>>> 4d8d8a17
     if dataset in datasets_with_defaults:
         return f"dataset_defaults/{dataset}"
     else:
