import networkx as nx
import torch
import torch_geometric
from torch_geometric.transforms import AddLaplacianEigenvectorPE, SVDFeatureReduction, ToUndirected, Compose
from torch_geometric.utils import subgraph

from modules.transforms.liftings.graph2hypergraph.base import Graph2HypergraphLifting


class MapperCover:
    r"""The MapperCover class computes the cover used in constructing the Mapper
    for the MapperLifting class.

    Parameters
    ---------
    resolution : int, optional
        The number of intervals in the MapperCover. Default is 10.
    gain : float, optional
        The percentage of overlap between consectutive intervals
        in MapperCover and should be value between 0 and 0.5.
        Default is 0.3.

    Attributes
    ----------
    left_endpoints : (resolution, 1) Tensor
        The left endpoints for each interval in the MapperCover.
    right_endpoints : (resolution, 1) Tensor
        The right endpoints for each interval in the MapperCover.
    """

    def __init__(self, resolution=10, gain=0.3):
        self.resolution = resolution
        self.gain = gain
        self._verify_cover_parameters()

    def fit_transform(self, filtered_data):
        r"""Constructs an interval cover over filtered data.

        Parameters
        ----------
        filtered_data : torch_geometric.data.Data or torch.Tensor
        with size (n_sample, 1).

        Returns
        -------
         < (n_sample, resolution) boolean Tensor.
            Mask which identifies which data points are
            in each cover set. Covers which are empty
            are removed so k = number of nonempty cover sets.
        """

        data_min = torch.min(filtered_data)
        data_max = torch.max(filtered_data)
        data_range = torch.max(filtered_data) - torch.min(filtered_data)
        # width of each interval in the cover
        cover_width = data_range / (self.resolution - (self.resolution - 1) * self.gain)
        lower_endpoints = torch.linspace(
            data_min, data_max - cover_width, self.resolution + 1
        )
        upper_endpoints = lower_endpoints + cover_width
        self.left_endpoints = lower_endpoints
        self.right_endpoints = upper_endpoints
        # want a n x resolution Boolean tensor
        lower_values = torch.ge(filtered_data, lower_endpoints)
        upper_values = torch.le(filtered_data, upper_endpoints)
        mask = torch.logical_and(lower_values, upper_values)
        # remove empty intervals from cover
        non_empty_covers = torch.any(mask, 0)
        return mask[:, non_empty_covers]

    def _verify_cover_parameters(self):
        assert (
            self.gain > 0 and self.gain <= 0.5
        ), f"Gain must be a proportion greater than 0 and at most 0.5. Currently, gain is {self.gain}."
        assert (
            self.resolution > 0
        ), f"Resolution should be greater than 0. Currently, resolution is {self.resolution}."
        assert float(
            self.resolution
        ).is_integer(), f"Resolution must be an integer value. Currenly, resolution is {self.resolution}."


# Global filter dictionary for the MapperLifting class.
filter_dict = {
    "laplacian": Compose([ToUndirected(), AddLaplacianEigenvectorPE(k=1, is_undirected=True)]),
    "svd": SVDFeatureReduction(out_channels=1),
<<<<<<< HEAD
    "pca": lambda data: torch.pca_lowrank(data.pos, q=1),
    "feature_sum": lambda data: torch.sum(data.x, dim=1).unsqueeze(1),
    "position_sum": lambda data: torch.sum(data.pos, dim=1).unsqueeze(1),
=======
    "feature_pca": lambda data: torch.pca_lowrank(data.x, q=1),
    "position_pca": lambda data: torch.pca_lowrank(data.pos, q=1),
    "feature_sum": lambda data: torch.reshape(
        torch.sum(data.x, dim=1), (len(data.x), 1)
    ),
    "position_sum": lambda data: torch.reshape(
        torch.sum(data.pos, dim=1), (len(data.pos, 1))
    ),
>>>>>>> 43572ae5
}


class MapperLifting(Graph2HypergraphLifting):
    r"""Lifts graphs to hypergraph domain using a Mapper construction for CC-pooling.
    (See Figure 30 in [1])

    Parameters
    ----------
    filter_attr : str, optional
        Name of the filter functional to filter data to 1-dimensional subspace.
        The filter attribute can be "laplacican", "svd", "pca", "feature_sum",
        "position_sum". You may also define your own filter_attr string if
        the filter_func parameter is defined.
        Default is "laplacian".
    resolution : int, optional
        The number of intervals to construct the MapperCover.
        Default is 10.
    gain : float, optional
        The percentage of overlap between consectutive intervals
        in MapperCover and should be value between 0 and 0.5.
        Default is 0.3.
    filter_func : object, optional
        Filter function used for Mapper construction.
        Self defined lambda function or transform to filter data.
        Function must output an (n_sample, 1) Tensor.
        If filter_func is not None, user must define filter_attr
        as a string not already listed above.
        Default is None.
    **kwargs : optional
        Additional arguments for the class.

    Notes
    -----
    The following are common filter functions which can be called with
    filter_attr.

    1. "laplacian" : Applies the torch_geometric.transforms.AddLaplacianEigenvectorPE(k=1)
    transform and projects onto the 1st eigenvector.

    2. "svd" : Applies the torch_geometric.transforms.SVDFeatureReduction(out_channels=1)
    transform to project to 1-dimensional subspace.

    3. "feature_pca" : Applies torch.pca_lowrank(q=1) transform to node feature matrix
    (ie. torch_geometric.Data.data.x) and then projects to the 1st principle component.

    4. "position_pca" : Applies torch.pca_lowrank(q=1) transform to node feature matrix
    (ie. torch_geometric.Data.data.pos) and then projects to the 1st principle component.

    5. "feature_sum" : Applies torch.sum(dim=1) to the node feature matrix in the graph
    (ie. torch_geometric.Data.data.x).

    6. "position_sum" : Applies torch.sum(dim=1) to the node position matrix in the graph
    (ie. torch_geometric.Data.data.pos).

    You may also construct your own filter_attr and filter_func:

    7. "my_filter_attr" : my_filter_func = lambda data : my_filter_func(data)
    where my_filter_func(data) outputs a (n_sample, 1) Tensor.

    References
    ----------
    .. [1] Hajij, M., Zamzmi, G., Papamarkou, T., Miolane, N., Guzmán-Sáenz,
        A., Ramamurthy, K. N., et al. (2022).
        Topological deep learning: Going beyond graph data.
        arXiv preprint arXiv:2206.00606.
    """

    def __init__(
        self,
        filter_attr="laplacian",
        resolution=10,
        gain=0.3,
        filter_func=None,
        **kwargs,
    ):
        super().__init__(**kwargs)
        self.filter_attr = filter_attr
        self.resolution = resolution
        self.gain = gain
        self.filter_func = filter_func
        self._verify_filter_parameters()

    def _filter(self, data):
        """Applies 1-dimensional filter function to
        torch_geometric.Data.data.
        """
        if self.filter_attr in filter_dict:
            transform = filter_dict[self.filter_attr]
            transformed_data = transform(data)
            if self.filter_attr == "laplacian":
                filtered_data = transformed_data["laplacian_eigenvector_pe"]
            if self.filter_attr == "svd":
                filtered_data = transformed_data.x
            if self.filter_attr == "feature_pca":
                filtered_data = torch.matmul(data.x, transformed_data[2][:, :1])
            if self.filter_attr == "position_pca":
                filtered_data = torch.matmul(data.pos, transformed_data[2][:, :1])
            if self.filter_attr not in [
                "laplacian",
                "svd",
                "feature_pca",
                "position_pca",
            ]:
                filtered_data = transformed_data

        else:
            transform = self.filter_func
            filtered_data = transform(data)
<<<<<<< HEAD
            

=======
>>>>>>> 43572ae5
        assert filtered_data.size() == torch.Size(
            [len(data.x), 1]
        ), f"filtered data should have size [n_samples, 1]. Currently filtered data has size {filtered_data.size()}."
        self.filtered_data = {self.filter_attr: filtered_data}

        return filtered_data

    
    def _cluster(self, data, cover_mask):
        """Finds clusters in each cover set within cover_mask.
        For each cover set, a cluster is a
        distinct connected component.
        Clusters are stored in dictionary, self.clusters.
        """
        mapper_clusters = {}
        num_clusters = 0
        # Each cover set is of the form [1, n_samples]


        
        for i, cover_set in enumerate(cover_mask.T):
            # Find indices of nodes which are in each cover set
            # cover_data = data.subgraph(cover_set.T) does not work
            # as it relabels node indices
                  
            cover_data, _ = torch_geometric.utils.subgraph(
<<<<<<< HEAD
               torch.t(cover_set), data["edge_index"]
=======
                torch.t(cover_set), data["edge_index"]
>>>>>>> 43572ae5
            )
            
            edges = [
                (i.item(), j.item())
                for i, j in zip(cover_data[0], cover_data[1], strict=False)
            ]

            
            nodes = [i.item() for i in torch.where(cover_set.T)[0]]
            
            if data.is_undirected():
                cover_graph = nx.Graph()
                cover_graph.add_nodes_from(nodes)
                cover_graph.add_edges_from(edges)
                # find clusters
                clusters = nx.connected_components(cover_graph)
                
            if data.is_directed():
                cover_graph = nx.DiGraph()
                cover_graph.add_edges_from(edges)
                cover_graph.add_nodes_from(nodes)
                # find clusters
                clusters = nx.weakly_connected_components(cover_graph)
                

            
            for cluster in clusters:
                # index is the subset of nodes in data
                # contained in cluster
                index = torch.Tensor(list(cluster))
                # kth cluster is item in dictionary
                # of the form
                # k : (cover_set_index, nodes_in_cluster)
                mapper_clusters[num_clusters] = (i, index)
                num_clusters += 1

        self.clusters = mapper_clusters
                
        return mapper_clusters

    def lift_topology(self, data: torch_geometric.data.Data) -> dict:
        r"""Lifts the topology of a graph to hypergraph domain by considering k-nearest neighbors.

        Parameters
        ----------
        data : torch_geometric.data.Data
            The input data to be lifted.

        Attributes
        ----------
        filtered_data : dict
            Filtered data used to compute the Mapper lifting.
            Dictionary is of the form
            {filter_attr: filter_func(data)}.
        cover : (n_sample, resolution) boolean Tensor
            Mask computed from the MapperCover class
            to compute the Mapper lifting.
        clusters : dict
            Distinct connected components in each cover set
            computed after fitting the Mapper cover.
            Dictionary has integer keys and tuple values
            of the form (cover_set_i, nodes_in_cluster).
            Each cluster is a rank 2 hyperedge in the
            hypergraph.

        Returns
        -------
        dict
            The lifted topology.
        """
        # Filter the data to 1-dimensional subspace
        filtered_data = self._filter(data)
        # Define and fit the cover
        cover = MapperCover(self.resolution, self.gain)
        cover_mask = cover.fit_transform(filtered_data)
        # Find the clusters in the fitted cover
        mapper_clusters = self._cluster(data, cover_mask)
        # Construct the hypergraph dictionary
        num_nodes = data["x"].shape[0]
        num_edges = data["edge_index"].size()[1]
<<<<<<< HEAD

=======
>>>>>>> 43572ae5
        num_clusters = len(mapper_clusters)
        num_hyperedges = num_edges + num_clusters

        incidence_1_edges = torch.zeros(num_nodes, num_edges)

        for i, edge in enumerate(torch.t(data["edge_index"])):
            incidence_1_edges[edge[0], i] = 1
            incidence_1_edges[edge[1], i] = 1

        incidence_1_hyperedges = torch.zeros(num_nodes, num_clusters)

        
        for i, hyperedge in enumerate(mapper_clusters):
            for j in mapper_clusters[hyperedge][1]:
                incidence_1_hyperedges[j.int(), i] = 1
                
        # Incidence matrix is (num_nodes, num_edges + num_clusters) size matrix

        
        incidence_1 = torch.hstack([incidence_1_edges, incidence_1_hyperedges])
            
        incidence_1 = torch.Tensor(incidence_1).to_sparse_coo()

        print(incidence_1) 
        
        return {
            "incidence_hyperedges": incidence_1,
            "num_hyperedges": num_hyperedges,
            "x_0": data.x,
        }

    def _verify_filter_parameters(self):
        assert type(self.filter_attr) is str, f"filter_attr must be a string or None."
        if self.filter_func is None:
            assert (
                self.filter_attr in filter_dict
            ), f"Please add function to filter_func or choose filter_attr from {list(filter_dict)}. \
            Currently filter_func is {self.filter_func} and filter_attr is {self.filter_attr}."
        if self.filter_func is not None:
            assert (
                self.filter_attr not in filter_dict
            ), f"Assign new filter_attr not in {list(filter_dict)} or leave filter_func as None. \
            Currently filter_func is {self.filter_func} and filter_attr is {self.filter_attr}"<|MERGE_RESOLUTION|>--- conflicted
+++ resolved
@@ -84,20 +84,11 @@
 filter_dict = {
     "laplacian": Compose([ToUndirected(), AddLaplacianEigenvectorPE(k=1, is_undirected=True)]),
     "svd": SVDFeatureReduction(out_channels=1),
-<<<<<<< HEAD
-    "pca": lambda data: torch.pca_lowrank(data.pos, q=1),
     "feature_sum": lambda data: torch.sum(data.x, dim=1).unsqueeze(1),
     "position_sum": lambda data: torch.sum(data.pos, dim=1).unsqueeze(1),
-=======
     "feature_pca": lambda data: torch.pca_lowrank(data.x, q=1),
     "position_pca": lambda data: torch.pca_lowrank(data.pos, q=1),
-    "feature_sum": lambda data: torch.reshape(
-        torch.sum(data.x, dim=1), (len(data.x), 1)
     ),
-    "position_sum": lambda data: torch.reshape(
-        torch.sum(data.pos, dim=1), (len(data.pos, 1))
-    ),
->>>>>>> 43572ae5
 }
 
 
@@ -207,11 +198,7 @@
         else:
             transform = self.filter_func
             filtered_data = transform(data)
-<<<<<<< HEAD
-            
-
-=======
->>>>>>> 43572ae5
+
         assert filtered_data.size() == torch.Size(
             [len(data.x), 1]
         ), f"filtered data should have size [n_samples, 1]. Currently filtered data has size {filtered_data.size()}."
@@ -238,11 +225,9 @@
             # as it relabels node indices
                   
             cover_data, _ = torch_geometric.utils.subgraph(
-<<<<<<< HEAD
-               torch.t(cover_set), data["edge_index"]
-=======
+
                 torch.t(cover_set), data["edge_index"]
->>>>>>> 43572ae5
+
             )
             
             edges = [
@@ -323,10 +308,7 @@
         # Construct the hypergraph dictionary
         num_nodes = data["x"].shape[0]
         num_edges = data["edge_index"].size()[1]
-<<<<<<< HEAD
-
-=======
->>>>>>> 43572ae5
+
         num_clusters = len(mapper_clusters)
         num_hyperedges = num_edges + num_clusters
 
